--- conflicted
+++ resolved
@@ -7,19 +7,13 @@
 [![License][license-shield]](LICENSE.md)
 ![Maintenance](https://img.shields.io/maintenance/yes/2022?style=for-the-badge)
 
-<<<<<<< HEAD
 ## 1.1.8 - Weather Warnings
 
 - Add optional warning sesnor.
 - Rework card configuration.
 
-## 1.1.7 - Re-release of 1.1.6
-
-- The 1.1.6 got removed due to a bug in github. This was just a re-release.
-=======
 ## 1.1.7 - Fix upgrading
 - 1.1.6 had a problem that when upgrading the weather.xxx entities didn't migrate smoothly.
->>>>>>> da9cd8e8
 
 ## 1.1.6 - Allow setting the name of weather entities.
 - Add the ability to name the weather entities when forecast is not checked during config.
